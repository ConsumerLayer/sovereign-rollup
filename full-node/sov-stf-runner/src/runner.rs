--- conflicted
+++ resolved
@@ -174,10 +174,16 @@
     /// Processes sequence
     /// gets a blob of txs as parameter
     pub async fn process(&mut self, blob: &[u8]) -> Result<(), anyhow::Error> {
+        // TODO: update with storage functionalities like in run_in_process
+
         let pre_state = self.storage_manager.get_native_storage();
         let filtered_block: <Da as DaService>::FilteredBlock =
             // TODO: 4 is used to mock da related info, will be replaced
             self.da_service.get_block_at(4u64).await?;
+
+        // TODO: check for reorgs here
+        // check out run_in_process for an example
+
         let (blob, _signature) = self
             .da_service
             .convert_rollup_batch_to_da_blob(blob)
@@ -216,12 +222,15 @@
 
     /// Runs the rollup.
     pub async fn run_in_process(&mut self) -> Result<(), anyhow::Error> {
-<<<<<<< HEAD
         let client = match &self.sequencer_client {
             Some(client) => client,
             None => return Err(anyhow::anyhow!("Sequencer Client is not initialized")),
         };
 
+        let mut seen_block_headers: VecDeque<<Da::Spec as DaSpec>::BlockHeader> = VecDeque::new();
+        let mut seen_receipts: VecDeque<_> = VecDeque::new();
+        let mut height = self.start_height;
+
         let mut height = self.start_height + 1;
         loop {
             let tx = client.get_sov_tx(height).await;
@@ -235,34 +244,6 @@
             let batch = Batch {
                 txs: vec![RawTx { data: tx.unwrap() }],
             };
-=======
-        let mut seen_block_headers: VecDeque<<Da::Spec as DaSpec>::BlockHeader> = VecDeque::new();
-        let mut seen_receipts: VecDeque<_> = VecDeque::new();
-        let mut height = self.start_height;
-        loop {
-            debug!("Requesting data for height {}", height);
-            let mut filtered_block = self.da_service.get_block_at(height).await?;
-
-            // Checking if reorg happened or not.
-            if let Some(prev_block_header) = seen_block_headers.back() {
-                if prev_block_header.hash() != filtered_block.header().prev_hash() {
-                    tracing::warn!("Block at height={} does not belong in current chain. Chain has forked. Traversing backwards", height);
-                    while let Some(seen_block_header) = seen_block_headers.pop_back() {
-                        seen_receipts.pop_back();
-                        let block = self
-                            .da_service
-                            .get_block_at(seen_block_header.height())
-                            .await?;
-                        if block.header().prev_hash() == seen_block_header.prev_hash() {
-                            height = seen_block_header.height();
-                            filtered_block = block;
-                            break;
-                        }
-                    }
-                    tracing::info!("Resuming execution on height={}", height);
-                }
-            }
->>>>>>> 180ecd0e
 
             let new_blobs = self
                 .da_service
@@ -271,6 +252,28 @@
 
             // TODO: Change the block here from 2 to legit option.
             let filtered_block = self.da_service.get_block_at(4).await?;
+
+            // TODO: when legit blocks are implemented use below to
+            // check for reorgs
+            // Checking if reorg happened or not.
+            // if let Some(prev_block_header) = seen_block_headers.back() {
+            //     if prev_block_header.hash() != filtered_block.header().prev_hash() {
+            //         tracing::warn!("Block at height={} does not belong in current chain. Chain has forked. Traversing backwards", height);
+            //         while let Some(seen_block_header) = seen_block_headers.pop_back() {
+            //             seen_receipts.pop_back();
+            //             let block = self
+            //                 .da_service
+            //                 .get_block_at(seen_block_header.height())
+            //                 .await?;
+            //             if block.header().prev_hash() == seen_block_header.prev_hash() {
+            //                 height = seen_block_header.height();
+            //                 filtered_block = block;
+            //                 break;
+            //             }
+            //         }
+            //         tracing::info!("Resuming execution on height={}", height);
+            //     }
+            // }
 
             // 0 is the BlobTransaction
             // 1 is the Signature
@@ -305,53 +308,6 @@
                 data_to_commit.add_batch(receipt);
             }
 
-<<<<<<< HEAD
-            // let (inclusion_proof, completeness_proof) = self
-            //     .da_service
-            //     .get_extraction_proof(&filtered_block, &blobs)
-            //     .await;
-
-            // let transition_data: StateTransitionData<Stf::StateRoot, Stf::Witness, Da::Spec> =
-            //     StateTransitionData {
-            //         pre_state_root: self.state_root.clone(),
-            //         da_block_header: filtered_block.header().clone(),
-            //         inclusion_proof,
-            //         completeness_proof,
-            //         blobs,
-            //         state_transition_witness: slot_result.witness,
-            //     };
-
-            // // Create ZKP proof.
-            // {
-            //     let header_hash = transition_data.da_block_header.hash();
-            //     self.prover_service.submit_witness(transition_data).await;
-            //     // TODO(#1185): This section will be moved and called upon block finalization once we have fork management ready.
-            //     self.prover_service
-            //         .prove(header_hash.clone())
-            //         .await
-            //         .expect("The proof creation should succeed");
-
-            //     loop {
-            //         let status = self
-            //             .prover_service
-            //             .send_proof_to_da(header_hash.clone())
-            //             .await;
-
-            //         match status {
-            //             Ok(ProofSubmissionStatus::Success) => {
-            //                 break;
-            //             }
-            //             // TODO(#1185): Add timeout handling.
-            //             Ok(ProofSubmissionStatus::ProofGenerationInProgress) => {
-            //                 tokio::time::sleep(tokio::time::Duration::from_millis(100)).await
-            //             }
-            //             // TODO(#1185): Add handling for DA submission errors.
-            //             Err(e) => panic!("{:?}", e),
-            //         }
-            //     }
-            // }
-
-=======
             let (inclusion_proof, completeness_proof) = self
                 .da_service
                 .get_extraction_proof(&filtered_block, &blobs)
@@ -374,52 +330,49 @@
 
             // ----------------
             // Create ZK proof.
-            {
-                let header_hash = transition_data.da_block_header.hash();
-                self.prover_service.submit_witness(transition_data).await;
-                // TODO(https://github.com/Sovereign-Labs/sovereign-sdk/issues/1185):
-                //   This section will be moved and called upon block finalization once we have fork management ready.
-                self.prover_service
-                    .prove(header_hash.clone())
-                    .await
-                    .expect("The proof creation should succeed");
-
-                loop {
-                    let status = self
-                        .prover_service
-                        .send_proof_to_da(header_hash.clone())
-                        .await;
-
-                    match status {
-                        Ok(ProofSubmissionStatus::Success) => {
-                            break;
-                        }
-                        // TODO(https://github.com/Sovereign-Labs/sovereign-sdk/issues/1185): Add timeout handling.
-                        Ok(ProofSubmissionStatus::ProofGenerationInProgress) => {
-                            tokio::time::sleep(tokio::time::Duration::from_millis(100)).await
-                        }
-                        // TODO(https://github.com/Sovereign-Labs/sovereign-sdk/issues/1185): Add handling for DA submission errors.
-                        Err(e) => panic!("{:?}", e),
-                    }
-                }
-            }
->>>>>>> 180ecd0e
+            // {
+            //     let header_hash = transition_data.da_block_header.hash();
+            //     self.prover_service.submit_witness(transition_data).await;
+            //     // TODO(https://github.com/Sovereign-Labs/sovereign-sdk/issues/1185):
+            //     //   This section will be moved and called upon block finalization once we have fork management ready.
+            //     self.prover_service
+            //         .prove(header_hash.clone())
+            //         .await
+            //         .expect("The proof creation should succeed");
+
+            //     loop {
+            //         let status = self
+            //             .prover_service
+            //             .send_proof_to_da(header_hash.clone())
+            //             .await;
+
+            //         match status {
+            //             Ok(ProofSubmissionStatus::Success) => {
+            //                 break;
+            //             }
+            //             // TODO(https://github.com/Sovereign-Labs/sovereign-sdk/issues/1185): Add timeout handling.
+            //             Ok(ProofSubmissionStatus::ProofGenerationInProgress) => {
+            //                 tokio::time::sleep(tokio::time::Duration::from_millis(100)).await
+            //             }
+            //             // TODO(https://github.com/Sovereign-Labs/sovereign-sdk/issues/1185): Add handling for DA submission errors.
+            //             Err(e) => panic!("{:?}", e),
+            //         }
+            //     }
+            // }
+
             let next_state_root = slot_result.state_root;
 
             seen_receipts.push_back(data_to_commit);
 
             self.state_root = next_state_root;
-<<<<<<< HEAD
+            seen_block_headers.push_back(filtered_block.header().clone());
+            height += 1;
 
             info!(
                 "New State Root after blob {:?} is: {:?}",
                 hex::encode(blob_hash),
                 self.state_root
             );
-            height += 1;
-=======
-            seen_block_headers.push_back(filtered_block.header().clone());
-            height += 1;
 
             // ----------------
             // Finalization. Done after seen block for proper handling of instant finality
@@ -450,7 +403,6 @@
 
                 break;
             }
->>>>>>> 180ecd0e
         }
     }
 

use std::collections::VecDeque;
use std::net::SocketAddr;

use borsh::BorshSerialize;
use jsonrpsee::core::Error;
use jsonrpsee::RpcModule;
use sequencer_client::SequencerClient;
use sov_db::ledger_db::{LedgerDB, SlotCommit};
use sov_modules_stf_blueprint::{Batch, RawTx};
use sov_rollup_interface::da::{BlobReaderTrait, BlockHeaderTrait, DaSpec};
use sov_rollup_interface::services::da::{DaService, SlotData};
use sov_rollup_interface::stf::StateTransitionFunction;
use sov_rollup_interface::storage::HierarchicalStorageManager;
use sov_rollup_interface::zk::{StateTransitionData, Zkvm, ZkvmHost};
use tokio::sync::oneshot;
use tokio::time::{sleep, Duration, Instant};
use tracing::{debug, error, info};

use crate::verifier::StateTransitionVerifier;
use crate::{ProofSubmissionStatus, ProverService, RunnerConfig};

type StateRoot<ST, Vm, Da> = <ST as StateTransitionFunction<Vm, Da>>::StateRoot;
type GenesisParams<ST, Vm, Da> = <ST as StateTransitionFunction<Vm, Da>>::GenesisParams;

const CONNECTION_INTERVALS: &[u64] = &[0, 1, 2, 5, 10, 15, 30, 60];
const PARSE_INTERVALS: &[u64] = &[0, 1, 5];

/// Combines `DaService` with `StateTransitionFunction` and "runs" the rollup.
pub struct StateTransitionRunner<Stf, Sm, Da, Vm, Ps>
where
    Da: DaService,
    Vm: ZkvmHost,
    Sm: HierarchicalStorageManager<Da::Spec>,
    Stf: StateTransitionFunction<Vm, Da::Spec, Condition = <Da::Spec as DaSpec>::ValidityCondition>,
    Ps: ProverService,
{
    start_height: u64,
    da_service: Da,
    stf: Stf,
    storage_manager: Sm,
    ledger_db: LedgerDB,
    state_root: StateRoot<Stf, Vm, Da::Spec>,
    listen_address: SocketAddr,
    prover_service: Ps,
    sequencer_client: Option<SequencerClient>,
}

/// Represents the possible modes of execution for a zkVM program
pub enum ProofGenConfig<Stf, Da: DaService, Vm: ZkvmHost>
where
    Stf: StateTransitionFunction<Vm::Guest, Da::Spec>,
{
    /// Skips proving.
    Skip,
    /// The simulator runs the rollup verifier logic without even emulating the zkVM
    Simulate(StateTransitionVerifier<Stf, Da::Verifier, Vm::Guest>),
    /// The executor runs the rollup verification logic in the zkVM, but does not actually
    /// produce a zk proof
    Execute,
    /// The prover runs the rollup verification logic in the zkVM and produces a zk proof
    Prover,
}

/// How [`StateTransitionRunner`] is initialized
pub enum InitVariant<Stf: StateTransitionFunction<Vm, Da>, Vm: Zkvm, Da: DaSpec> {
    /// From give state root
    Initialized(Stf::StateRoot),
    /// From empty state root
    Genesis {
        /// Genesis block header should be finalized at init moment
        block_header: Da::BlockHeader,
        /// Genesis params for Stf::init
        genesis_params: GenesisParams<Stf, Vm, Da>,
    },
}

impl<Stf, Sm, Da, Vm, Ps> StateTransitionRunner<Stf, Sm, Da, Vm, Ps>
where
    Da: DaService<Error = anyhow::Error> + Clone + Send + Sync + 'static,
    Vm: ZkvmHost,
    Sm: HierarchicalStorageManager<Da::Spec>,
    Stf: StateTransitionFunction<
        Vm,
        Da::Spec,
        Condition = <Da::Spec as DaSpec>::ValidityCondition,
        PreState = Sm::NativeStorage,
        ChangeSet = Sm::NativeChangeSet,
    >,

    Ps: ProverService<StateRoot = Stf::StateRoot, Witness = Stf::Witness, DaService = Da>,
{
    /// Creates a new `StateTransitionRunner`.
    ///
    /// If a previous state root is provided, uses that as the starting point
    /// for execution. Otherwise, initializes the chain using the provided
    /// genesis config.
    #[allow(clippy::too_many_arguments)]
    pub fn new(
        runner_config: RunnerConfig,
        da_service: Da,
        ledger_db: LedgerDB,
        stf: Stf,
        mut storage_manager: Sm,
        init_variant: InitVariant<Stf, Vm, Da::Spec>,
        prover_service: Ps,
        sequencer_client: Option<SequencerClient>,
    ) -> Result<Self, anyhow::Error> {
        let rpc_config = runner_config.rpc_config;

        let prev_state_root = match init_variant {
            InitVariant::Initialized(state_root) => {
                debug!("Chain is already initialized. Skipping initialization.");
                state_root
            }
            InitVariant::Genesis {
                block_header,
                genesis_params: params,
            } => {
                info!(
                    "No history detected. Initializing chain on block_header={:?}...",
                    block_header
                );
                let storage = storage_manager.create_storage_on(&block_header)?;
                let (genesis_root, initialized_storage) = stf.init_chain(storage, params);
                storage_manager.save_change_set(&block_header, initialized_storage)?;
                storage_manager.finalize(&block_header)?;
                info!(
                    "Chain initialization is done. Genesis root: 0x{}",
                    hex::encode(genesis_root.as_ref()),
                );
                genesis_root
            }
        };

        let listen_address = SocketAddr::new(rpc_config.bind_host.parse()?, rpc_config.bind_port);

        // Start the main rollup loop
        let item_numbers = ledger_db.get_next_items_numbers();
        let last_slot_processed_before_shutdown = item_numbers.slot_number;

        let start_height = last_slot_processed_before_shutdown;

        Ok(Self {
            start_height,
            da_service,
            stf,
            storage_manager,
            ledger_db,
            state_root: prev_state_root,
            listen_address,
            prover_service,
            sequencer_client,
        })
    }

    /// Starts a RPC server with provided rpc methods.
    pub async fn start_rpc_server(
        &self,
        methods: RpcModule<()>,
        channel: Option<oneshot::Sender<SocketAddr>>,
    ) {
        let listen_address = self.listen_address;
        let _handle = tokio::spawn(async move {
            let server = jsonrpsee::server::ServerBuilder::default()
                .build([listen_address].as_ref())
                .await
                .unwrap();

            let bound_address = server.local_addr().unwrap();
            if let Some(channel) = channel {
                channel.send(bound_address).unwrap();
            }
            info!("Starting RPC server at {} ", &bound_address);

            let _server_handle = server.start(methods);
            futures::future::pending::<()>().await;
        });
    }

    /// Processes sequence
    /// gets a blob of txs as parameter
    pub async fn process(&mut self, blob: &[u8]) -> Result<(), anyhow::Error> {
        // TODO: update with storage functionalities like in run_in_process

        let filtered_block: <Da as DaService>::FilteredBlock =
            // TODO: 4 is used to mock da related info, will be replaced
            self.da_service.get_block_at(4u64).await?;

        let pre_state = self
            .storage_manager
            .create_storage_on(filtered_block.header())?;

        // TODO: check for reorgs here
        // check out run_in_process for an example

        let (blob, _signature) = self
            .da_service
            .convert_rollup_batch_to_da_blob(blob)
            .unwrap();

        info!(
            "sequencer={} blob_hash=0x{}",
            blob.sender(),
            hex::encode(blob.hash())
        );

        let slot_result = self.stf.apply_slot(
            &self.state_root,
            pre_state,
            Default::default(),
            filtered_block.header(),              // mock this
            &filtered_block.validity_condition(), // mock this
            &mut vec![blob],
        );

        info!(
            "State root after applying slot: {:?}",
            slot_result.state_root
        );

        let mut data_to_commit = SlotCommit::new(filtered_block.clone());
        for receipt in slot_result.batch_receipts {
            data_to_commit.add_batch(receipt);
        }
        let next_state_root = slot_result.state_root;
        self.ledger_db.commit_slot(data_to_commit)?;
        self.state_root = next_state_root;

        Ok(())
    }

    /// Runs the rollup.
    pub async fn run_in_process(&mut self) -> Result<(), anyhow::Error> {
        let client = match &self.sequencer_client {
            Some(client) => client,
            None => return Err(anyhow::anyhow!("Sequencer Client is not initialized")),
        };

<<<<<<< HEAD
        let mut seen_block_headers: VecDeque<<Da::Spec as DaSpec>::BlockHeader> = VecDeque::new();
        let mut seen_receipts: VecDeque<_> = VecDeque::new();
        let mut height = self.start_height;

        let mut height = self.start_height + 1;
=======
        let mut height = self.start_height;

        let mut last_connection_error = Instant::now();
        let mut last_parse_error = Instant::now();

        let mut connection_index = 0;
        let mut parse_index = 0;

>>>>>>> aecba11f
        loop {
            let tx = client.get_sov_tx(height).await;

            if tx.is_err() {
                // TODO: Add logs here: https://github.com/chainwayxyz/secret-sovereign-sdk/issues/47

                let x = tx.unwrap_err();
                match x.downcast_ref::<jsonrpsee::core::Error>() {
                    Some(Error::Transport(e)) => {
                        debug!("Connection error during RPC call: {:?}", e);
                        sleep(Duration::from_secs(2)).await;
                        Self::log_error(
                            &mut last_connection_error,
                            CONNECTION_INTERVALS,
                            &mut connection_index,
                            format!("Connection error during RPC call: {:?}", e).as_str(),
                        );
                        continue;
                    }
                    Some(Error::ParseError(e)) => {
                        debug!("Retrying after {} seconds: {:?}", 2, e);
                        sleep(Duration::from_secs(2)).await;
                        Self::log_error(
                            &mut last_parse_error,
                            PARSE_INTERVALS,
                            &mut parse_index,
                            format!("Parse error upon RPC call: {:?}", e).as_str(),
                        );
                        continue;
                    }
                    _ => {
                        anyhow::bail!("Unknown error from RPC call: {:?}", x);
                    }
                }
            }

            let batch = Batch {
                txs: vec![RawTx { data: tx.unwrap() }],
            };

            let new_blobs = self
                .da_service
                .convert_rollup_batch_to_da_blob(&batch.try_to_vec().unwrap())
                .unwrap();

            // TODO: Change the block here from 2 to legit option.
            let filtered_block = self.da_service.get_block_at(4).await?;

            // TODO: when legit blocks are implemented use below to
            // check for reorgs
            // Checking if reorg happened or not.
            // if let Some(prev_block_header) = seen_block_headers.back() {
            //     if prev_block_header.hash() != filtered_block.header().prev_hash() {
            //         tracing::warn!("Block at height={} does not belong in current chain. Chain has forked. Traversing backwards", height);
            //         while let Some(seen_block_header) = seen_block_headers.pop_back() {
            //             seen_receipts.pop_back();
            //             let block = self
            //                 .da_service
            //                 .get_block_at(seen_block_header.height())
            //                 .await?;
            //             if block.header().prev_hash() == seen_block_header.prev_hash() {
            //                 height = seen_block_header.height();
            //                 filtered_block = block;
            //                 break;
            //             }
            //         }
            //         tracing::info!("Resuming execution on height={}", height);
            //     }
            // }

            // 0 is the BlobTransaction
            // 1 is the Signature
            let tx_blob_with_sender: <<Da as DaService>::Spec as DaSpec>::BlobTransaction =
                new_blobs.0;

            let blob_hash = tx_blob_with_sender.hash();

            info!(
                "Extracted blob-tx {} with length {} at height {}",
                hex::encode(blob_hash),
                tx_blob_with_sender.total_len(),
                height,
            );

            let mut vec_blobs = vec![tx_blob_with_sender];

            let mut data_to_commit = SlotCommit::new(filtered_block.clone());

            let pre_state = self
                .storage_manager
                .create_storage_on(filtered_block.header())?;

            let slot_result = self.stf.apply_slot(
                // TODO(https://github.com/Sovereign-Labs/sovereign-sdk/issues/1247): incorrect pre-state root in case of re-org
                &self.state_root,
                pre_state,
                Default::default(),
                filtered_block.header(),
                &filtered_block.validity_condition(),
                &mut vec_blobs,
            );

            for receipt in slot_result.batch_receipts {
                data_to_commit.add_batch(receipt);
            }

            let (inclusion_proof, completeness_proof) = self
                .da_service
                .get_extraction_proof(&filtered_block, vec_blobs.as_slice())
                .await;

            let transition_data: StateTransitionData<Stf::StateRoot, Stf::Witness, Da::Spec> =
                StateTransitionData {
                    // TODO(https://github.com/Sovereign-Labs/sovereign-sdk/issues/1247): incorrect pre-state root in case of re-org
                    initial_state_root: self.state_root.clone(),
                    final_state_root: slot_result.state_root.clone(),
                    da_block_header: filtered_block.header().clone(),
                    inclusion_proof,
                    completeness_proof,
                    blobs: vec_blobs,
                    state_transition_witness: slot_result.witness,
                };

            self.storage_manager
                .save_change_set(filtered_block.header(), slot_result.change_set)?;

            // ----------------
            // Create ZK proof.
            // {
            //     let header_hash = transition_data.da_block_header.hash();
            //     self.prover_service.submit_witness(transition_data).await;
            //     // TODO(https://github.com/Sovereign-Labs/sovereign-sdk/issues/1185):
            //     //   This section will be moved and called upon block finalization once we have fork management ready.
            //     self.prover_service
            //         .prove(header_hash.clone())
            //         .await
            //         .expect("The proof creation should succeed");

            //     loop {
            //         let status = self
            //             .prover_service
            //             .send_proof_to_da(header_hash.clone())
            //             .await;

            //         match status {
            //             Ok(ProofSubmissionStatus::Success) => {
            //                 break;
            //             }
            //             // TODO(https://github.com/Sovereign-Labs/sovereign-sdk/issues/1185): Add timeout handling.
            //             Ok(ProofSubmissionStatus::ProofGenerationInProgress) => {
            //                 tokio::time::sleep(tokio::time::Duration::from_millis(100)).await
            //             }
            //             // TODO(https://github.com/Sovereign-Labs/sovereign-sdk/issues/1185): Add handling for DA submission errors.
            //             Err(e) => panic!("{:?}", e),
            //         }
            //     }
            // }

            let next_state_root = slot_result.state_root;

            seen_receipts.push_back(data_to_commit);

            self.state_root = next_state_root;
            seen_block_headers.push_back(filtered_block.header().clone());
            height += 1;

            info!(
                "New State Root after blob {:?} is: {:?}",
                hex::encode(blob_hash),
                self.state_root
            );

            height += 1;

            // ----------------
            // Finalization. Done after seen block for proper handling of instant finality
            // Can be moved to another thread to improve throughput
            let last_finalized = self.da_service.get_last_finalized_block_header().await?;
            // For safety we finalize blocks one by one
            tracing::info!(
                "Last finalized header height is {}, ",
                last_finalized.height()
            );
            // Checking all seen blocks, in case if there was delay in getting last finalized header.
            while let Some(earliest_seen_header) = seen_block_headers.get(0) {
                tracing::debug!(
                    "Checking seen header height={}",
                    earliest_seen_header.height()
                );
                if earliest_seen_header.height() <= last_finalized.height() {
                    tracing::debug!(
                        "Finalizing seen header height={}",
                        earliest_seen_header.height()
                    );
                    self.storage_manager.finalize(earliest_seen_header)?;
                    seen_block_headers.pop_front();
                    let receipts = seen_receipts.pop_front().unwrap();
                    self.ledger_db.commit_slot(receipts)?;
                    continue;
                }

                break;
            }
        }
    }

<<<<<<< HEAD
    /// Allows to read current state root
    pub fn get_state_root(&self) -> &Stf::StateRoot {
        &self.state_root
=======
    /// A basic helper for exponential backoff for error logging.
    pub fn log_error(
        last_error_log: &mut Instant,
        error_log_intervals: &[u64],
        error_interval_index: &mut usize,
        error_msg: &str,
    ) {
        let now = Instant::now();
        if now.duration_since(*last_error_log)
            >= Duration::from_secs(error_log_intervals[*error_interval_index] * 60)
        {
            error!(
                "{} : {} minutes",
                error_msg, error_log_intervals[*error_interval_index]
            );
            *last_error_log = now; // Update the value pointed by the reference
            *error_interval_index = (*error_interval_index + 1).min(error_log_intervals.len() - 1);
        }
>>>>>>> aecba11f
    }
}<|MERGE_RESOLUTION|>--- conflicted
+++ resolved
@@ -236,22 +236,16 @@
             None => return Err(anyhow::anyhow!("Sequencer Client is not initialized")),
         };
 
-<<<<<<< HEAD
         let mut seen_block_headers: VecDeque<<Da::Spec as DaSpec>::BlockHeader> = VecDeque::new();
         let mut seen_receipts: VecDeque<_> = VecDeque::new();
         let mut height = self.start_height;
 
-        let mut height = self.start_height + 1;
-=======
-        let mut height = self.start_height;
-
         let mut last_connection_error = Instant::now();
         let mut last_parse_error = Instant::now();
 
         let mut connection_index = 0;
         let mut parse_index = 0;
 
->>>>>>> aecba11f
         loop {
             let tx = client.get_sov_tx(height).await;
 
@@ -458,11 +452,11 @@
         }
     }
 
-<<<<<<< HEAD
     /// Allows to read current state root
     pub fn get_state_root(&self) -> &Stf::StateRoot {
         &self.state_root
-=======
+    }
+
     /// A basic helper for exponential backoff for error logging.
     pub fn log_error(
         last_error_log: &mut Instant,
@@ -481,6 +475,5 @@
             *last_error_log = now; // Update the value pointed by the reference
             *error_interval_index = (*error_interval_index + 1).min(error_log_intervals.len() - 1);
         }
->>>>>>> aecba11f
     }
 }
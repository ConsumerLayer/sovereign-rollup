--- conflicted
+++ resolved
@@ -35,16 +35,11 @@
 ] }
 sequencer-client = { path = "../sequencer-client" }
 
-<<<<<<< HEAD
-sov-modules-api = { path = "../../module-system/sov-modules-api", version = "0.3" }
 
-=======
->>>>>>> c9f56b47
 [dev-dependencies]
 tempfile = { workspace = true }
 sha2 = { workspace = true }
 
-<<<<<<< HEAD
 sov-sequencer-registry = { path = "../../module-system/module-implementations/sov-sequencer-registry", features = [
     "native",
 ] }
@@ -54,11 +49,6 @@
 sov-modules-stf-blueprint = { path = "../../module-system/sov-modules-stf-blueprint", features = [
     "native",
 ] }
-=======
-sov-sequencer-registry = { path = "../../module-system/module-implementations/sov-sequencer-registry", features = ["native"] }
-sov-bank = { path = "../../module-system/module-implementations/sov-bank", features = ["native"] }
-sov-modules-stf-blueprint = { path = "../../module-system/sov-modules-stf-blueprint", features = ["native"] }
->>>>>>> c9f56b47
 
 sov-accounts = { path = "../../module-system/module-implementations/sov-accounts", features = [
     "native",
@@ -69,18 +59,16 @@
 sov-sequencer = { path = "../sov-sequencer" }
 
 sov-state = { path = "../../module-system/sov-state", features = ["native"] }
-<<<<<<< HEAD
 sov-modules-api = { path = "../../module-system/sov-modules-api", features = [
     "native",
 ] }
-=======
-sov-modules-api = { path = "../../module-system/sov-modules-api", features = ["native"] }
->>>>>>> c9f56b47
 sov-stf-runner = { path = ".", features = ["mock"] }
 
 sov-mock-da = { path = "../../adapters/mock-da", features = ["native"] }
 sov-mock-zkvm = { path = "../../adapters/mock-zkvm" }
-sov-prover-storage-manager = { path = "../sov-prover-storage-manager", features = ["test-utils"] }
+sov-prover-storage-manager = { path = "../sov-prover-storage-manager", features = [
+    "test-utils",
+] }
 
 tracing-subscriber = { version = "0.3.17", features = ["env-filter"] }
 

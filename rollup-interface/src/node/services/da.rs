--- conflicted
+++ resolved
@@ -34,17 +34,10 @@
     type HeaderStream: futures::Stream<
         Item = Result<<Self::Spec as DaSpec>::BlockHeader, Self::Error>,
     >;
-<<<<<<< HEAD
 
     /// A transaction ID, used to identify the transaction in the DA layer.
     type TransactionId: PartialEq + Eq + PartialOrd + Ord + core::hash::Hash;
 
-=======
-
-    /// A transaction ID, used to identify the transaction in the DA layer.
-    type TransactionId: PartialEq + Eq + PartialOrd + Ord + core::hash::Hash;
-
->>>>>>> 081ca9c5
     /// The error type for fallible methods.
     type Error: core::fmt::Debug + Send + Sync + core::fmt::Display;
 
@@ -117,13 +110,12 @@
     /// Returns nothing if the transaction was successfully sent.
     async fn send_transaction(&self, blob: &[u8]) -> Result<Self::TransactionId, Self::Error>;
 
-<<<<<<< HEAD
     /// Convert blob to a DA layer transaction.
     fn convert_rollup_batch_to_da_blob(
         &self,
         blob: &[u8],
     ) -> Result<(<Self::Spec as DaSpec>::BlobTransaction, Vec<u8>), Self::Error>;
-=======
+
     /// Sends am aggregated ZK proofs to the DA layer.
     async fn send_aggregated_zk_proof(
         &self,
@@ -132,7 +124,6 @@
 
     /// Fetches all aggregated ZK proofs at a specified block height.
     async fn get_aggregated_proofs_at(&self, height: u64) -> Result<Vec<Vec<u8>>, Self::Error>;
->>>>>>> 081ca9c5
 }
 
 /// `SlotData` is the subset of a DA layer block which is stored in the rollup's database.

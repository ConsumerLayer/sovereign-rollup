[workspace]
resolver = "2"
members = [
    # Citrea
    "bin/citrea",
    "crates/bitcoin-da",
    "crates/evm",
    "crates/sequencer",
    "crates/sequencer-client",
    "crates/soft-confirmation-rule-enforcer",
    "crates/ethereum-rpc",
    # Sovereign sdk
    "crates/sovereign-sdk/rollup-interface",
    "crates/sovereign-sdk/adapters/avail",
    "crates/sovereign-sdk/adapters/risc0",
    "crates/sovereign-sdk/adapters/celestia",
    "crates/sovereign-sdk/adapters/mock-da",
    "crates/sovereign-sdk/adapters/mock-zkvm",
    # Examples
    "crates/sovereign-sdk/examples/const-rollup-config",
    "crates/sovereign-sdk/examples/demo-simple-stf",
    "crates/sovereign-sdk/examples/simple-nft-module",
    "crates/sovereign-sdk/examples/demo-stf",
    # Full Node
    "crates/sovereign-sdk/full-node/db/sov-db",
    "crates/sovereign-sdk/full-node/sov-sequencer",
    "crates/sovereign-sdk/full-node/sov-ledger-rpc",
    "crates/sovereign-sdk/full-node/sov-stf-runner",
    "crates/sovereign-sdk/full-node/sov-prover-storage-manager",
    # Utils
    "crates/sovereign-sdk/utils/zk-cycle-macros",
    "crates/sovereign-sdk/utils/zk-cycle-utils",
    "crates/sovereign-sdk/utils/bashtestmd",
    "crates/sovereign-sdk/utils/rng-da-service",
    # Module System
    "crates/sovereign-sdk/module-system/sov-cli",
    "crates/sovereign-sdk/module-system/sov-modules-stf-blueprint",
    "crates/sovereign-sdk/module-system/sov-modules-rollup-blueprint",
    "crates/sovereign-sdk/module-system/sov-modules-macros",
    "crates/sovereign-sdk/module-system/sov-modules-core",
    "crates/sovereign-sdk/module-system/sov-soft-confirmations-kernel",
    "crates/sovereign-sdk/module-system/sov-state",
    "crates/sovereign-sdk/module-system/sov-modules-api",
    "crates/sovereign-sdk/module-system/module-schemas",
    "crates/sovereign-sdk/module-system/utils/sov-data-generators",
    "crates/sovereign-sdk/module-system/module-implementations/sov-accounts",
    "crates/sovereign-sdk/module-system/module-implementations/sov-bank",
    "crates/sovereign-sdk/module-system/module-implementations/sov-nft-module",
    "crates/sovereign-sdk/module-system/module-implementations/sov-chain-state",
    "crates/sovereign-sdk/module-system/module-implementations/sov-blob-storage",
    "crates/sovereign-sdk/module-system/module-implementations/sov-prover-incentives",
    "crates/sovereign-sdk/module-system/module-implementations/sov-attester-incentives",
    "crates/sovereign-sdk/module-system/module-implementations/sov-sequencer-registry",
    "crates/sovereign-sdk/module-system/module-implementations/module-template",
    "crates/sovereign-sdk/module-system/module-implementations/examples/sov-value-setter",
    "crates/sovereign-sdk/module-system/module-implementations/examples/sov-vec-setter",
    "crates/sovereign-sdk/module-system/module-implementations/examples/sov-accessory-state",
    "crates/sovereign-sdk/module-system/module-implementations/integration-tests",
]

[workspace.package]
version = "0.3.0"
edition = "2021"
license = "GPLv3"
authors = ["Chainway Labs <info@chainway.xyz>"]
homepage = "https://chainway.xyz"
publish = false
repository = "https://github.com/chainwayxyz/citrea"

[workspace.dependencies]
# Dependencies maintained by Sovereign
jmt = { git = "https://github.com/penumbra-zone/jmt.git", rev = "1d007e11cb68aa5ca13e9a5af4a12e6439d5f7b6" }

# External dependencies
async-trait = "0.1.71"
anyhow = { version = "1.0.68", default-features = false }
arbitrary = { version = "1.3.1", features = ["derive"] }
alloy-rlp = { version = "0.3", default-features = false }
borsh = { version = "0.10.3", default-features = false }
# TODO: Consider replacing this serialization format
#     https://github.com/Sovereign-Labs/sovereign-sdk/issues/283
bincode = "1.3.3"
bcs = "0.1.6"
byteorder = { version = "1.5.0", default-features = false }
bytes = { version = "1.2.1", default-features = false }
digest = { version = "0.10.6", default-features = false, features = ["alloc"] }
rs_merkle = "1.4.2"
futures = "0.3"
pin-project = { version = "1.1.3" }
hex = { version = "0.4.3", default-features = false, features = [
    "alloc",
    "serde",
] }
once_cell = { version = "1.19.0", default-features = false, features = [
    "alloc",
] }
prometheus = { version = "0.13.3", default-features = false }
proptest = { version = "1.3.1", default-features = false, features = ["alloc"] }
proptest-derive = "0.3.0"
rand = "0.8"
rayon = "1.8.0"
rocksdb = { version = "0.21.0", features = ["lz4"] }
serde = { version = "1.0.192", default-features = false, features = [
    "alloc",
    "derive",
] }
serde_json = { version = "1.0", default-features = false, features = ["alloc"] }
sha2 = { version = "0.10.6", default-features = false }
thiserror = "1.0.50"
tracing = { version = "0.1.40", default-features = false }
bech32 = { version = "0.9.1", default-features = false }
derive_more = { version = "0.99.11", default-features = false }
clap = { version = "4.4.10", features = ["derive"] }
toml = "0.8.0"
jsonrpsee = { version = "0.20.1", features = ["jsonrpsee-types"] }
schemars = { version = "0.8.16", features = ["derive"] }
tempfile = "3.8"
tokio = { version = "1", features = ["full"] }
num_cpus = "1.0"
risc0-zkvm = { version = "0.20", default-features = false }
risc0-zkvm-platform = { version = "0.20" }
risc0-zkp = "0.20"
risc0-circuit-rv32im = "0.20"
risc0-build = "0.20"

# EVM dependencies
ethereum-types = "0.14.1"
ethers = "2.0"
ethers-core = { version = "2.0", default-features = false }
ethers-contract = "2.0"
ethers-providers = { version = "2.0", default-features = false }
ethers-signers = { version = "2.0", default-features = false }
ethers-middleware = { version = "2.0", default-features = false }

reth-primitives = { git = "https://github.com/paradigmxyz/reth", tag = "v0.2.0-beta.4" }
reth-interfaces = { git = "https://github.com/paradigmxyz/reth", tag = "v0.2.0-beta.4" }
reth-rpc-types = { git = "https://github.com/paradigmxyz/reth", tag = "v0.2.0-beta.4" }
reth-rpc-types-compat = { git = "https://github.com/paradigmxyz/reth", tag = "v0.2.0-beta.4" }
reth-revm = { git = "https://github.com/paradigmxyz/reth", tag = "v0.2.0-beta.4" }
reth-transaction-pool = { git = "https://github.com/paradigmxyz/reth", tag = "v0.2.0-beta.4" }
reth-provider = { git = "https://github.com/paradigmxyz/reth", tag = "v0.2.0-beta.4" }
reth-tasks = { git = "https://github.com/paradigmxyz/reth", tag = "v0.2.0-beta.4" }
reth-db = { git = "https://github.com/paradigmxyz/reth", tag = "v0.2.0-beta.4" }
reth-trie = { git = "https://github.com/paradigmxyz/reth", tag = "v0.2.0-beta.4" }
reth-rpc = { git = "https://github.com/paradigmxyz/reth", tag = "v0.2.0-beta.4" }
revm-inspectors = { git = "https://github.com/paradigmxyz/evm-inspectors", rev = "0ad0338" }

revm = { version = "7.2.0", features = [
    "std",
    "secp256k1",
], default-features = false }
<<<<<<< HEAD
alloy-rpc-types = { git = "https://github.com/alloy-rs/alloy", rev = "9ac2c90", features = [
    "jsonrpsee-types",
] }
alloy-primitives = { version = "0.6", default-features = false }
alloy-sol-types = { version = "0.6", default-features = false }
=======
alloy-primitives = "0.6"
alloy-sol-types = "0.6"
>>>>>>> efa5f8f8
secp256k1 = { version = "0.27.0", default-features = false, features = [
    "global-context",
    "rand-std",
    "recovery",
] }

[patch.'https://github.com/eigerco/celestia-node-rs.git']
# Uncomment to apply local changes
# celestia-proto = { path = "../celestia-node-rs/proto" }
# celestia-rpc = { path = "../celestia-node-rs/rpc" }
# celestia-types = { path = "../celestia-node-rs/types" }

[patch.'https://github.com/eigerco/celestia-tendermint-rs.git']
# Uncomment to apply local changes
# tendermint = { path = "../celestia-tendermint-rs/tendermint" }
# tendermint-proto = { path = "../celestia-tendermint-rs/proto" }<|MERGE_RESOLUTION|>--- conflicted
+++ resolved
@@ -149,16 +149,8 @@
     "std",
     "secp256k1",
 ], default-features = false }
-<<<<<<< HEAD
-alloy-rpc-types = { git = "https://github.com/alloy-rs/alloy", rev = "9ac2c90", features = [
-    "jsonrpsee-types",
-] }
-alloy-primitives = { version = "0.6", default-features = false }
-alloy-sol-types = { version = "0.6", default-features = false }
-=======
 alloy-primitives = "0.6"
 alloy-sol-types = "0.6"
->>>>>>> efa5f8f8
 secp256k1 = { version = "0.27.0", default-features = false, features = [
     "global-context",
     "rand-std",

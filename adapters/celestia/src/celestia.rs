--- conflicted
+++ resolved
@@ -195,12 +195,8 @@
     }
 }
 
-<<<<<<< HEAD
-#[derive(PartialEq, Clone, Debug, Serialize, Deserialize)] // TODO: , BorshDeserialize, BorshSerialize)]
-=======
 // TODO: derive borsh Serialize, Deserialize <https://github.com/eigerco/celestia-node-rs/issues/155>
 #[derive(PartialEq, Clone, Debug, Serialize, Deserialize)]
->>>>>>> 081ca9c5
 pub struct BlobWithSender {
     pub blob: CountedBufReader<BlobIterator>,
     pub sender: CelestiaAddress,

use helpers::{generate_address, C};
use sov_bank::{
    get_genesis_token_address, get_token_address, Bank, BankConfig, CallMessage, Coins,
    TotalSupplyResponse,
};
use sov_modules_api::default_context::DefaultContext;
use sov_modules_api::{Address, Context, Error, Module, WorkingSet};
use sov_prover_storage_manager::{new_orphan_storage, SnapshotManager};
use sov_state::{DefaultStorageSpec, ProverStorage};

use crate::helpers::create_bank_config_with_token;

mod helpers;

pub type Storage = ProverStorage<DefaultStorageSpec, SnapshotManager>;

#[test]
fn burn_deployed_tokens() {
    let bank = Bank::<C>::default();
    let tmpdir = tempfile::tempdir().unwrap();
    let mut working_set = WorkingSet::new(new_orphan_storage(tmpdir.path()).unwrap());
    let empty_bank_config = BankConfig::<C> { tokens: vec![] };
    bank.genesis(&empty_bank_config, &mut working_set).unwrap();

    let sender_address = generate_address("just_sender");
<<<<<<< HEAD
    let sender_context = C::new(sender_address, 1);
    let minter_address = generate_address("minter");
    let minter_context = C::new(minter_address, 1);
=======
    let sequencer_address = generate_address("sequencer");
    let sender_context = C::new(sender_address, sequencer_address, 1);
    let minter_address = generate_address("minter");
    let minter_context = C::new(minter_address, sequencer_address, 1);
>>>>>>> 081ca9c5

    let salt = 0;
    let token_name = "Token1".to_owned();
    let initial_balance = 100;
    let token_address = get_token_address::<C>(&token_name, minter_address.as_ref(), salt);

    // ---
    // Deploying token
    let mint_message = CallMessage::CreateToken {
        salt,
        token_name,
        initial_balance,
        minter_address,
        authorized_minters: vec![minter_address],
    };
    bank.call(mint_message, &minter_context, &mut working_set)
        .expect("Failed to mint token");
    // No events at the moment. If there are, needs to be checked
    assert!(working_set.events().is_empty());

    let query_total_supply = |working_set: &mut WorkingSet<DefaultContext>| -> Option<u64> {
        let total_supply: TotalSupplyResponse = bank.supply_of(token_address, working_set).unwrap();
        total_supply.amount
    };

    let query_user_balance =
        |user_address: Address, working_set: &mut WorkingSet<DefaultContext>| -> Option<u64> {
            bank.get_balance_of(user_address, token_address, working_set)
        };

    let previous_total_supply = query_total_supply(&mut working_set);
    assert_eq!(Some(initial_balance), previous_total_supply);

    // -----
    // Burn
    let burn_amount = 10;
    let burn_message = CallMessage::Burn {
        coins: Coins {
            amount: burn_amount,
            token_address,
        },
    };

    bank.call(burn_message.clone(), &minter_context, &mut working_set)
        .expect("Failed to burn token");
    assert!(working_set.events().is_empty());

    let current_total_supply = query_total_supply(&mut working_set);
    assert_eq!(Some(initial_balance - burn_amount), current_total_supply);
    let minter_balance = query_user_balance(minter_address, &mut working_set);
    assert_eq!(Some(initial_balance - burn_amount), minter_balance);

    let previous_total_supply = current_total_supply;
    // ---
    // Burn by another user, who doesn't have tokens at all
    let failed_to_burn = bank.call(burn_message, &sender_context, &mut working_set);
    assert!(failed_to_burn.is_err());
    let Error::ModuleError(err) = failed_to_burn.err().unwrap();
    let mut chain = err.chain();
    let message_1 = chain.next().unwrap().to_string();
    let message_2 = chain.next().unwrap().to_string();
    assert!(chain.next().is_none());
    assert_eq!(
        format!(
            "Failed to burn coins(token_address={} amount={}) from owner {}",
            token_address, burn_amount, sender_address
        ),
        message_1
    );
    let expected_error_part = format!(
        "Value not found for prefix: \"sov_bank/Bank/tokens/{}\" and: storage key",
        token_address
    );
    assert!(message_2.starts_with(&expected_error_part));

    let current_total_supply = query_total_supply(&mut working_set);
    assert_eq!(previous_total_supply, current_total_supply);
    let sender_balance = query_user_balance(sender_address, &mut working_set);
    assert_eq!(None, sender_balance);

    // ---
    // Allow burning zero tokens
    let burn_zero_message = CallMessage::Burn {
        coins: Coins {
            amount: 0,
            token_address,
        },
    };

    bank.call(burn_zero_message, &minter_context, &mut working_set)
        .expect("Failed to burn token");
    assert!(working_set.events().is_empty());
    let minter_balance_after = query_user_balance(minter_address, &mut working_set);
    assert_eq!(minter_balance, minter_balance_after);

    // ---
    // Burn more than available
    let burn_message = CallMessage::Burn {
        coins: Coins {
            amount: initial_balance + 10,
            token_address,
        },
    };

    let failed_to_burn = bank.call(burn_message, &minter_context, &mut working_set);
    assert!(failed_to_burn.is_err());
    let Error::ModuleError(err) = failed_to_burn.err().unwrap();
    let mut chain = err.chain();
    let message_1 = chain.next().unwrap().to_string();
    let message_2 = chain.next().unwrap().to_string();
    assert!(chain.next().is_none());
    assert_eq!(
        format!(
            "Failed to burn coins(token_address={} amount={}) from owner {}",
            token_address,
            initial_balance + 10,
            minter_address
        ),
        message_1
    );
    assert_eq!(
        format!("Insufficient funds for {}", minter_address),
        message_2
    );

    // ---
    // Try to burn non existing token
    let token_address = get_token_address::<C>("NotRealToken2", minter_address.as_ref(), salt);
    let burn_message = CallMessage::Burn {
        coins: Coins {
            amount: 1,
            token_address,
        },
    };

    let failed_to_burn = bank.call(burn_message, &minter_context, &mut working_set);
    assert!(failed_to_burn.is_err());
    let Error::ModuleError(err) = failed_to_burn.err().unwrap();
    let mut chain = err.chain();
    let message_1 = chain.next().unwrap().to_string();
    let message_2 = chain.next().unwrap().to_string();
    assert!(chain.next().is_none());
    assert_eq!(
        format!(
            "Failed to burn coins(token_address={} amount={}) from owner {}",
            token_address, 1, minter_address
        ),
        message_1
    );
    // Note, no token address in root cause message.
    let expected_error_part =
        "Value not found for prefix: \"sov_bank/Bank/tokens/\" and: storage key";
    assert!(message_2.starts_with(expected_error_part));
}

#[test]
fn burn_initial_tokens() {
    let initial_balance = 100;
    let bank_config = create_bank_config_with_token(2, initial_balance);
    let tmpdir = tempfile::tempdir().unwrap();
    let mut working_set = WorkingSet::new(new_orphan_storage(tmpdir.path()).unwrap());
    let bank = Bank::default();
    bank.genesis(&bank_config, &mut working_set).unwrap();

    let token_address = get_genesis_token_address::<C>(
        &bank_config.tokens[0].token_name,
        bank_config.tokens[0].salt,
    );
    let sender_address = bank_config.tokens[0].address_and_balances[0].0;
    let sequencer_address = bank_config.tokens[0].address_and_balances[1].0;

    let query_user_balance =
        |user_address: Address, working_set: &mut WorkingSet<DefaultContext>| -> Option<u64> {
            bank.get_balance_of(user_address, token_address, working_set)
        };

    let balance_before = query_user_balance(sender_address, &mut working_set);
    assert_eq!(Some(initial_balance), balance_before);

    let burn_amount = 10;
    let burn_message = CallMessage::Burn {
        coins: Coins {
            amount: burn_amount,
            token_address,
        },
    };

<<<<<<< HEAD
    let context = C::new(sender_address, 1);
=======
    let context = C::new(sender_address, sequencer_address, 1);
>>>>>>> 081ca9c5
    bank.call(burn_message, &context, &mut working_set)
        .expect("Failed to burn token");
    assert!(working_set.events().is_empty());

    let balance_after = query_user_balance(sender_address, &mut working_set);
    assert_eq!(Some(initial_balance - burn_amount), balance_after);

    // Assume that the rest of edge cases are similar to deployed tokens
}<|MERGE_RESOLUTION|>--- conflicted
+++ resolved
@@ -23,16 +23,10 @@
     bank.genesis(&empty_bank_config, &mut working_set).unwrap();
 
     let sender_address = generate_address("just_sender");
-<<<<<<< HEAD
-    let sender_context = C::new(sender_address, 1);
-    let minter_address = generate_address("minter");
-    let minter_context = C::new(minter_address, 1);
-=======
     let sequencer_address = generate_address("sequencer");
     let sender_context = C::new(sender_address, sequencer_address, 1);
     let minter_address = generate_address("minter");
     let minter_context = C::new(minter_address, sequencer_address, 1);
->>>>>>> 081ca9c5
 
     let salt = 0;
     let token_name = "Token1".to_owned();
@@ -220,11 +214,7 @@
         },
     };
 
-<<<<<<< HEAD
-    let context = C::new(sender_address, 1);
-=======
     let context = C::new(sender_address, sequencer_address, 1);
->>>>>>> 081ca9c5
     bank.call(burn_message, &context, &mut working_set)
         .expect("Failed to burn token");
     assert!(working_set.events().is_empty());

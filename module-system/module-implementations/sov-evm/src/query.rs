--- conflicted
+++ resolved
@@ -397,50 +397,6 @@
         Ok(code)
     }
 
-<<<<<<< HEAD
-=======
-    /// Handler for: `eth_getTransactionByHash`
-    // TODO https://github.com/Sovereign-Labs/sovereign-sdk/issues/502
-    #[rpc_method(name = "eth_getTransactionByHash")]
-    pub fn get_transaction_by_hash(
-        &self,
-        hash: reth_primitives::B256,
-        working_set: &mut WorkingSet<C>,
-    ) -> RpcResult<Option<reth_rpc_types::Transaction>> {
-        info!("evm module: eth_getTransactionByHash({})", hash);
-        let mut accessory_state = working_set.accessory_state();
-
-        let tx_number = self.transaction_hashes.get(&hash, &mut accessory_state);
-
-        let transaction = tx_number.map(|number| {
-            let tx = self
-                .transactions
-                .get(number as usize, &mut accessory_state)
-                .unwrap_or_else(|| panic!("Transaction with known hash {} and number {} must be set in all {} transaction",
-                hash,
-                number,
-                self.transactions.len(&mut accessory_state)));
-
-            let block = self
-                .blocks
-                .get(tx.block_number as usize, &mut accessory_state)
-                .unwrap_or_else(|| panic!("Block with number {} for known transaction {} must be set",
-                    tx.block_number,
-                    tx.signed_transaction.hash));
-
-            reth_rpc_types_compat::transaction::from_recovered_with_block_context(
-                tx.into(),
-                block.header.hash,
-                block.header.number,
-                block.header.base_fee_per_gas,
-                U256::from(tx_number.unwrap() - block.transactions.start),
-            )
-        });
-
-        Ok(transaction)
-    }
-
->>>>>>> 0a079b6b
     /// Handler for: `eth_getTransactionByBlockHashAndIndex`
     #[rpc_method(name = "eth_getTransactionByBlockHashAndIndex")]
     pub fn get_transaction_by_block_hash_and_index(

[package]
name = "sov-evm"
description = "EVM Module for the Sovereign SDK"
authors = { workspace = true }
edition = { workspace = true }
homepage = { workspace = true }
license = { workspace = true }
repository = { workspace = true }

version = { workspace = true }
readme = "README.md"
publish = false

[dependencies]
sov-modules-api = { path = "../../sov-modules-api", version = "0.3" }
sov-state = { path = "../../sov-state", version = "0.3" }

anyhow = { workspace = true }
thiserror = { workspace = true }
bytes = { workspace = true }
schemars = { workspace = true, optional = true }
clap = { workspace = true, optional = true }
serde = { workspace = true }
serde_json = { workspace = true }
borsh = { workspace = true, features = ["rc"] }
hex = { workspace = true }
jsonrpsee = { workspace = true, features = [
    "macros",
    "client-core",
    "server",
], optional = true }
tracing = { workspace = true }
derive_more = { workspace = true }
lazy_static = "1.4.0"


ethereum-types = { workspace = true }
ethers-core = { workspace = true }
ethers-contract = { workspace = true }
ethers-middleware = { workspace = true }
ethers-signers = { workspace = true }
ethers = { workspace = true }

alloy-primitives = { workspace = true, features = ["rand", "rlp", "serde"] }
revm = { workspace = true, features = [
    "optional_block_gas_limit",
    "optional_eip3607",
    "optional_no_base_fee",
] }
reth-primitives = { workspace = true }
reth-interfaces = { workspace = true }
reth-rpc-types = { workspace = true }
reth-rpc-types-compat = { workspace = true }
reth-revm = { workspace = true }
secp256k1 = { workspace = true }
itertools = "0.11.0"

[dev-dependencies]
sov-evm = { path = ".", features = ["smart_contracts"] }
tokio = { workspace = true }
tempfile = { workspace = true }
bytes = { workspace = true }
<<<<<<< HEAD
rand = { workspace = true }
=======
sov-prover-storage-manager = { path = "../../../full-node/sov-prover-storage-manager", features = ["test-utils"] }

>>>>>>> 081ca9c5

[features]
default = ["native"]
native = [
    "jsonrpsee",
    "schemars",
    "clap",
    "sov-state/native",
    "sov-modules-api/native",
]
serde = []
smart_contracts = ["native"]<|MERGE_RESOLUTION|>--- conflicted
+++ resolved
@@ -60,12 +60,11 @@
 tokio = { workspace = true }
 tempfile = { workspace = true }
 bytes = { workspace = true }
-<<<<<<< HEAD
 rand = { workspace = true }
-=======
-sov-prover-storage-manager = { path = "../../../full-node/sov-prover-storage-manager", features = ["test-utils"] }
+sov-prover-storage-manager = { path = "../../../full-node/sov-prover-storage-manager", features = [
+    "test-utils",
+] }
 
->>>>>>> 081ca9c5
 
 [features]
 default = ["native"]

[package]
name = "sov-nft-module"
description = "A Sovereign SDK module for managing non-fungible tokens"
version = { workspace = true }
edition = { workspace = true }
authors = { workspace = true }
license = { workspace = true }
homepage = "sovereign.xyz"
publish = false

# See more keys and their definitions at https://doc.rust-lang.org/cargo/reference/manifest.html

[dependencies]
anyhow = { workspace = true }
borsh = { workspace = true, features = ["rc"] }
serde = { workspace = true }
schemars = { workspace = true, optional = true }
serde_json = { workspace = true, optional = true }
jsonrpsee = { workspace = true, features = ["macros", "client-core", "server"], optional = true }

sov-modules-api = { path = "../../sov-modules-api" }
sov-modules-macros = { path = "../../sov-modules-macros" }
sov-state = { path = "../../sov-state" }

postgres = { version = "0.19.7", optional = true }
<<<<<<< HEAD
tokio = { version = "1.34.0", features=["full"], optional = true }
=======
tokio = { version = "1.35.0", features = ["full"], optional = true }
>>>>>>> 081ca9c5
tracing = { workspace = true, optional = true }

[dev-dependencies]
sov-nft-module = { version = "*", features = ["native"], path = "." }
tempfile = { workspace = true }
sov-data-generators = { path = "../../utils/sov-data-generators" }
sov-prover-storage-manager = { path = "../../../full-node/sov-prover-storage-manager", features = ["test-utils"] }




[features]
default = []
offchain = ["postgres", "tokio", "tracing"]
native = ["serde", "serde_json", "jsonrpsee", "schemars", "sov-state/native", "sov-modules-api/native", ]
serde = []
test = ["native"]<|MERGE_RESOLUTION|>--- conflicted
+++ resolved
@@ -16,32 +16,39 @@
 serde = { workspace = true }
 schemars = { workspace = true, optional = true }
 serde_json = { workspace = true, optional = true }
-jsonrpsee = { workspace = true, features = ["macros", "client-core", "server"], optional = true }
+jsonrpsee = { workspace = true, features = [
+    "macros",
+    "client-core",
+    "server",
+], optional = true }
 
 sov-modules-api = { path = "../../sov-modules-api" }
 sov-modules-macros = { path = "../../sov-modules-macros" }
 sov-state = { path = "../../sov-state" }
 
 postgres = { version = "0.19.7", optional = true }
-<<<<<<< HEAD
-tokio = { version = "1.34.0", features=["full"], optional = true }
-=======
 tokio = { version = "1.35.0", features = ["full"], optional = true }
->>>>>>> 081ca9c5
 tracing = { workspace = true, optional = true }
 
 [dev-dependencies]
 sov-nft-module = { version = "*", features = ["native"], path = "." }
 tempfile = { workspace = true }
 sov-data-generators = { path = "../../utils/sov-data-generators" }
-sov-prover-storage-manager = { path = "../../../full-node/sov-prover-storage-manager", features = ["test-utils"] }
-
-
+sov-prover-storage-manager = { path = "../../../full-node/sov-prover-storage-manager", features = [
+    "test-utils",
+] }
 
 
 [features]
 default = []
 offchain = ["postgres", "tokio", "tracing"]
-native = ["serde", "serde_json", "jsonrpsee", "schemars", "sov-state/native", "sov-modules-api/native", ]
+native = [
+    "serde",
+    "serde_json",
+    "jsonrpsee",
+    "schemars",
+    "sov-state/native",
+    "sov-modules-api/native",
+]
 serde = []
 test = ["native"]
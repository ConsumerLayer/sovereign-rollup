--- conflicted
+++ resolved
@@ -37,14 +37,11 @@
 tempfile = { workspace = true }
 sov-state = { path = "../sov-state", features = ["native"] }
 sov-modules-api = { path = "../sov-modules-api", features = ["native"] }
-<<<<<<< HEAD
-sov-mock-da =  { path = "../../adapters/mock-da", features = ["native"]}
-sov-modules-core = { path = ".", features = ["mocks"] }
-=======
 sov-mock-da = { path = "../../adapters/mock-da", features = ["native"] }
 sov-modules-core = { path = ".", features = ["mocks"] }
-sov-prover-storage-manager = { path = "../../full-node/sov-prover-storage-manager", features = ["test-utils"] }
->>>>>>> 081ca9c5
+sov-prover-storage-manager = { path = "../../full-node/sov-prover-storage-manager", features = [
+    "test-utils",
+] }
 
 
 [features]
@@ -73,8 +70,5 @@
     "thiserror",
 ]
 serde = []
-sync = [
-    "borsh/rc",
-    "serde/rc",
-]
+sync = ["borsh/rc", "serde/rc"]
 mocks = []
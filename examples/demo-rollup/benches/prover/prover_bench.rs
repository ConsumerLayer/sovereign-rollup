mod datagen;

use std::collections::HashMap;
use std::env;
use std::fs::{remove_file, File, OpenOptions};
use std::io::Write;
use std::path::{Path, PathBuf};
use std::sync::{Arc, Mutex};

use sov_mock_da::{MockAddress, MockBlock, MockDaConfig, MockDaService, MockDaSpec};

#[macro_use]
extern crate prettytable;

use anyhow::Context;
use demo_stf::genesis_config::{get_genesis_config, GenesisPaths};
use demo_stf::runtime::Runtime;
use log4rs::config::{Appender, Config, Root};
use prettytable::Table;
use regex::Regex;
use risc0::MOCK_DA_ELF;
use sov_modules_api::default_context::DefaultContext;
use sov_modules_api::SlotData;
use sov_modules_stf_blueprint::kernels::basic::{BasicKernel, BasicKernelGenesisConfig};
use sov_modules_stf_blueprint::{GenesisParams, StfBlueprint};
use sov_prover_storage_manager::ProverStorageManager;
use sov_risc0_adapter::host::Risc0Host;
#[cfg(feature = "bench")]
use sov_risc0_adapter::metrics::GLOBAL_HASHMAP;
use sov_rollup_interface::da::BlockHeaderTrait;
use sov_rollup_interface::services::da::DaService;
use sov_rollup_interface::stf::StateTransitionFunction;
use sov_rollup_interface::storage::HierarchicalStorageManager;
use sov_rollup_interface::zk::{StateTransitionData, ZkvmHost};
use sov_state::DefaultStorageSpec;
use sov_stf_runner::{from_toml_path, read_json_file, RollupConfig};
use tempfile::TempDir;

use crate::datagen::{generate_genesis_config, get_bench_blocks};

#[derive(Debug)]
struct RegexAppender {
    regex: Regex,
    file: Arc<Mutex<File>>,
}

const DEFAULT_GENESIS_CONFIG_DIR: &str = "../test-data/genesis/benchmark";

impl RegexAppender {
    fn new(pattern: &str, file_path: &str) -> Self {
        if Path::new(file_path).exists() {
            remove_file(file_path).expect("Failed to remove existing file");
        }
        let file = Arc::new(Mutex::new(
            OpenOptions::new()
                .create(true)
                .append(true)
                .open(file_path)
                .unwrap(),
        ));
        let regex = Regex::new(pattern).unwrap();
        RegexAppender { regex, file }
    }
}

impl log::Log for RegexAppender {
    fn enabled(&self, _metadata: &log::Metadata) -> bool {
        true
    }

    fn log(&self, record: &log::Record) {
        if let Some(captures) = self.regex.captures(record.args().to_string().as_str()) {
            let mut file_guard = self.file.lock().unwrap();
            if let Some(matched_pc) = captures.get(1) {
                let pc_value_num = u64::from_str_radix(&matched_pc.as_str()[2..], 16).unwrap();
                let pc_value = format!("{}\t", pc_value_num);
                file_guard.write_all(pc_value.as_bytes()).unwrap();
            }
            if let Some(matched_iname) = captures.get(2) {
                let iname = matched_iname.as_str().to_uppercase();
                let iname_value = format!("{}\n", iname);
                file_guard.write_all(iname_value.as_bytes()).unwrap();
            }
        }
    }

    fn flush(&self) {}
}

fn get_config(rollup_trace: &str) -> Config {
    // [942786] pc: 0x0008e564, insn: 0xffc67613 => andi x12, x12, -4
    let regex_pattern = r".*?pc: (0x[0-9a-fA-F]+), insn: .*?=> ([a-z]*?) ";

    let custom_appender = RegexAppender::new(regex_pattern, rollup_trace);

    Config::builder()
        .appender(Appender::builder().build("custom_appender", Box::new(custom_appender)))
        .build(
            Root::builder()
                .appender("custom_appender")
                .build(log::LevelFilter::Trace),
        )
        .unwrap()
}

fn print_cycle_averages(metric_map: HashMap<String, (u64, u64)>) {
    let mut metrics_vec: Vec<(String, (u64, u64))> = metric_map
        .iter()
        .map(|(k, (sum, count))| {
            (
                k.clone(),
                (((*sum as f64) / (*count as f64)).round() as u64, *count),
            )
        })
        .collect();

    metrics_vec.sort_by(|a, b| b.1.cmp(&a.1));

    let mut table = Table::new();
    table.add_row(row!["Function", "Average Cycles", "Num Calls"]);
    for (k, (avg, count)) in metrics_vec {
        table.add_row(row![k, format!("{}", avg), format!("{}", count)]);
    }
    table.printstd();
}

fn chain_stats(num_blocks: usize, num_blocks_with_txns: usize, num_txns: usize, num_blobs: usize) {
    let mut table = Table::new();
    table.add_row(row!["Total blocks", num_blocks]);
    table.add_row(row!["Blocks with transactions", num_blocks_with_txns]);
    table.add_row(row!["Number of blobs", num_blobs]);
    table.add_row(row!["Total number of transactions", num_txns]);
    table.add_row(row![
        "Average number of transactions per block",
        ((num_txns as f64) / (num_blocks_with_txns as f64)) as u64
    ]);
    table.printstd();
}

type BenchSTF<'a> = StfBlueprint<
    DefaultContext,
    MockDaSpec,
    Risc0Host<'a>,
    Runtime<DefaultContext, MockDaSpec>,
    BasicKernel<DefaultContext, MockDaSpec>,
>;

#[tokio::main]
async fn main() -> Result<(), anyhow::Error> {
    if let Ok(rollup_trace) = env::var("ROLLUP_TRACE") {
        if let Err(e) = log4rs::init_config(get_config(&rollup_trace)) {
            eprintln!("Error initializing logger: {:?}", e);
        }
    }

    let genesis_conf_dir = match env::var("GENESIS_CONFIG_DIR") {
        Ok(dir) => dir,
        Err(_) => {
            println!("GENESIS_CONFIG_DIR not set, using default");
            String::from(DEFAULT_GENESIS_CONFIG_DIR)
        }
    };

    let rollup_config_path = "benches/prover/rollup_config.toml".to_string();
    let mut rollup_config: RollupConfig<MockDaConfig> = from_toml_path(rollup_config_path)
        .context("Failed to read rollup configuration")
        .unwrap();

    let mut num_blocks = 0;
    let mut num_blobs = 0;
    let mut num_blocks_with_txns = 0;
    let mut num_total_transactions = 0;

    let temp_dir = TempDir::new().expect("Unable to create temporary directory");
    rollup_config.storage.path = PathBuf::from(temp_dir.path());
    let da_service = MockDaService::new(MockAddress::default());
    let storage_config = sov_state::config::Config {
        path: rollup_config.storage.path,
    };

    let mut storage_manager =
        ProverStorageManager::<MockDaSpec, DefaultStorageSpec>::new(storage_config)
            .expect("ProverStorageManager initialization has failed");
    let stf = BenchSTF::new();

<<<<<<< HEAD
    let genesis_config = {
        let integ_test_conf_dir: &Path = "../test-data/genesis/integration-tests".as_ref();
        let rt_params =
            get_genesis_config::<DefaultContext, _>(&GenesisPaths::from_dir(integ_test_conf_dir))
                .unwrap();

        let chain_state = read_json_file(integ_test_conf_dir.join("chain_state.json")).unwrap();
=======
    generate_genesis_config(genesis_conf_dir.as_str())?;

    let genesis_config = {
        let rt_params = get_genesis_config::<DefaultContext, _>(&GenesisPaths::from_dir(
            genesis_conf_dir.as_str(),
        ))
        .unwrap();

        let chain_state =
            read_json_file(Path::new(genesis_conf_dir.as_str()).join("chain_state.json")).unwrap();
>>>>>>> c9f56b47
        let kernel_params = BasicKernelGenesisConfig { chain_state };
        GenesisParams {
            runtime: rt_params,
            kernel: kernel_params,
        }
    };

    println!("Starting from empty storage, initialization chain");
    let genesis_block = MockBlock::default();
    let (mut prev_state_root, storage) = stf.init_chain(
        storage_manager
            .create_storage_on(genesis_block.header())
            .unwrap(),
        genesis_config,
    );
    storage_manager
        .save_change_set(genesis_block.header(), storage)
        .unwrap();
    // Write it to the database immediately!
    storage_manager.finalize(&genesis_block.header).unwrap();

    // TODO: Fix this with genesis logic.
<<<<<<< HEAD
    let blocks = get_bench_blocks().await;
=======
    let blocks = get_bench_blocks().await?;
>>>>>>> c9f56b47

    for filtered_block in &blocks {
        num_blocks += 1;
        let mut host = Risc0Host::new(MOCK_DA_ELF);

        let height = filtered_block.header().height();
        println!(
            "Requesting data for height {} and prev_state_root 0x{}",
            height,
            hex::encode(prev_state_root.0)
        );
        let (mut blob_txs, inclusion_proof, completeness_proof) = da_service
            .extract_relevant_blobs_with_proof(filtered_block)
            .await;

        if !blob_txs.is_empty() {
            num_blobs += blob_txs.len();
        }

        let storage = storage_manager
            .create_storage_on(filtered_block.header())
            .unwrap();

        let result = stf.apply_slot(
            &prev_state_root,
            storage,
            Default::default(),
            filtered_block.header(),
            &filtered_block.validity_condition(),
            &mut blob_txs,
        );

        for r in result.batch_receipts {
            let num_tx = r.tx_receipts.len();
            num_total_transactions += num_tx;
            if num_tx > 0 {
                num_blocks_with_txns += 1;
            }
        }

        let data = StateTransitionData::<
            <BenchSTF as StateTransitionFunction<Risc0Host<'_>, MockDaSpec>>::StateRoot,
            <BenchSTF as StateTransitionFunction<Risc0Host<'_>, MockDaSpec>>::Witness,
            MockDaSpec,
        > {
            initial_state_root: prev_state_root,
            da_block_header: filtered_block.header().clone(),
            inclusion_proof,
            completeness_proof,
            state_transition_witness: result.witness,
            blobs: blob_txs,
            final_state_root: result.state_root,
        };
        host.add_hint(data);

        println!("Skipping prover at block {height} to capture cycle counts\n");
        let _receipt = host
            .run_without_proving()
            .expect("Prover should run successfully");
        println!("==================================================\n");
        prev_state_root = result.state_root;
        storage_manager
            .save_change_set(filtered_block.header(), result.change_set)
            .unwrap();
        // TODO: Do we want to finalize some older blocks
    }

    #[cfg(feature = "bench")]
    {
        let hashmap_guard = GLOBAL_HASHMAP.lock();
        let metric_map = hashmap_guard.clone();
        let total_cycles = metric_map.get("Cycles per block").unwrap().0;
        println!("\nBlock stats\n");
        chain_stats(
            num_blocks,
            num_blocks_with_txns,
            num_total_transactions,
            num_blobs,
        );
        println!("\nCycle Metrics\n");
        print_cycle_averages(metric_map);
        println!("\nTotal cycles consumed for test: {}\n", total_cycles);
    }

    Ok(())
}<|MERGE_RESOLUTION|>--- conflicted
+++ resolved
@@ -183,15 +183,6 @@
             .expect("ProverStorageManager initialization has failed");
     let stf = BenchSTF::new();
 
-<<<<<<< HEAD
-    let genesis_config = {
-        let integ_test_conf_dir: &Path = "../test-data/genesis/integration-tests".as_ref();
-        let rt_params =
-            get_genesis_config::<DefaultContext, _>(&GenesisPaths::from_dir(integ_test_conf_dir))
-                .unwrap();
-
-        let chain_state = read_json_file(integ_test_conf_dir.join("chain_state.json")).unwrap();
-=======
     generate_genesis_config(genesis_conf_dir.as_str())?;
 
     let genesis_config = {
@@ -202,7 +193,6 @@
 
         let chain_state =
             read_json_file(Path::new(genesis_conf_dir.as_str()).join("chain_state.json")).unwrap();
->>>>>>> c9f56b47
         let kernel_params = BasicKernelGenesisConfig { chain_state };
         GenesisParams {
             runtime: rt_params,
@@ -225,11 +215,7 @@
     storage_manager.finalize(&genesis_block.header).unwrap();
 
     // TODO: Fix this with genesis logic.
-<<<<<<< HEAD
-    let blocks = get_bench_blocks().await;
-=======
     let blocks = get_bench_blocks().await?;
->>>>>>> c9f56b47
 
     for filtered_block in &blocks {
         num_blocks += 1;

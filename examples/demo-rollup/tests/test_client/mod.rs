--- conflicted
+++ resolved
@@ -57,13 +57,8 @@
             .request("eth_publishBatch", rpc_params![])
             .await
             .unwrap();
-<<<<<<< HEAD
-
-        // sleep 2 secs
-        tokio::time::sleep(tokio::time::Duration::from_millis(100)).await;
-=======
-        tokio::time::sleep(Duration::from_millis(200)).await
->>>>>>> 101449fc
+
+        tokio::time::sleep(Duration::from_millis(200)).await;
     }
 
     pub(crate) async fn deploy_contract(

--- conflicted
+++ resolved
@@ -1,4 +1,3 @@
-<<<<<<< HEAD
 pub const ROLLUP_NAME: &str = "chainway";
 pub const TEST_PRIVATE_KEY: &str =
     "1212121212121212121212121212121212121212121212121212121212121212";
@@ -8,13 +7,10 @@
     15, 43, 198, 158, 225, 167, 20, 116, 159, 215, 125, 201,
 ];
 
-pub const ROLLUP_NAMESPACE_RAW: [u8; 10] = [0, 0, 115, 111, 118, 45, 116, 101, 115, 116];
-=======
 /// The namespace used by the rollup to store its data. This is a raw slice of 8 bytes.
 /// The rollup stores its data in the namespace b"sov-test" on Celestia. Which in this case is encoded using the
 /// ascii representation of each character.
 pub const ROLLUP_BATCH_NAMESPACE_RAW: [u8; 10] = [0, 0, 115, 111, 118, 45, 116, 101, 115, 116];
 
 /// The namespace used by the rollup to store aggregated ZK proofs.
-pub const ROLLUP_PROOF_NAMESPACE_RAW: [u8; 10] = [115, 111, 118, 45, 116, 101, 115, 116, 45, 112];
->>>>>>> 081ca9c5
+pub const ROLLUP_PROOF_NAMESPACE_RAW: [u8; 10] = [115, 111, 118, 45, 116, 101, 115, 116, 45, 112];